--- conflicted
+++ resolved
@@ -56,12 +56,11 @@
                 working-directory: ./fiberzerolog
                 run: "`go env GOPATH`/bin/gosec -exclude-dir=internal ./..."
                 # -----
-<<<<<<< HEAD
             -   name: Run Gosec (jwt)
                 working-directory: ./jwt
-=======
+                run: "`go env GOPATH`/bin/gosec -exclude-dir=internal ./..."
+                # -----
             -   name: Run Gosec (websocket)
                 working-directory: ./websocket
->>>>>>> dd8bacb3
                 run: "`go env GOPATH`/bin/gosec -exclude-dir=internal ./..."
                 # -----